--- conflicted
+++ resolved
@@ -133,11 +133,8 @@
         let response = match tx.get_body().data {
             Some(cryptoCreateAccount(_)) => client.create_account(o, tx),
             Some(cryptoTransfer(_)) => client.crypto_transfer(o, tx),
-<<<<<<< HEAD
             Some(cryptoDeleteClaim(_)) => client.delete_claim(o, tx),
-=======
             Some(cryptoDelete(_)) => client.crypto_delete(o, tx),
->>>>>>> 04ccf5bd
 
             _ => unimplemented!(),
         };
