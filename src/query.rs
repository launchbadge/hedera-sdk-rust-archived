--- conflicted
+++ resolved
@@ -14,15 +14,10 @@
 
 // Re-export query-like things under the query namespace
 pub use crate::{
-<<<<<<< HEAD
+    query_contract_get_bytecode::*, query_contract_get_info::*,
     query_crypto_get_account_balance::*, query_crypto_get_account_records::*,
     query_crypto_get_info::*, query_file_get_contents::*, query_file_get_info::*,
     query_get_transaction_receipt::*, query_transaction_get_record::*,
-=======
-    query_contract_get_bytecode::*, query_contract_get_info::*,
-    query_crypto_get_account_balance::*, query_crypto_get_info::*, query_file_get_contents::*,
-    query_file_get_info::*, query_get_transaction_receipt::*, query_transaction_get_record::*,
->>>>>>> 263907c4
 };
 
 #[doc(hidden)]
@@ -83,17 +78,16 @@
                 CryptoServiceClient::with_client(client).get_tx_record_by_tx_id(o, query)
             }
 
-<<<<<<< HEAD
             Some(cryptoGetAccountRecords(_)) => {
                 CryptoServiceClient::with_client(client).get_account_records(o, query)
-=======
+            }
+
             Some(contractGetInfo(_)) => {
                 SmartContractServiceClient::with_client(client).get_contract_info(o, query)
             }
 
             Some(contractGetBytecode(_)) => {
                 SmartContractServiceClient::with_client(client).contract_get_bytecode(o, query)
->>>>>>> 263907c4
             }
 
             _ => unreachable!(),
